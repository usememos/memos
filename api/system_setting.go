--- conflicted
+++ resolved
@@ -27,17 +27,14 @@
 	SystemSettingCustomizedProfileName SystemSettingName = "customizedProfile"
 	// SystemSettingStorageServiceIDName is the key type of storage service ID.
 	SystemSettingStorageServiceIDName SystemSettingName = "storageServiceId"
-<<<<<<< HEAD
+	// SystemSettingLocalStoragePath is the key type of local storage path.
+	SystemSettingLocalStoragePath SystemSettingName = "localStoragePath"
 	// SystemSettingOpenAIAPIKeyName is the key type of OpenAI API key.
 	SystemSettingOpenAIAPIKeyName SystemSettingName = "openAIApiKey"
 	// SystemSettingOpenAIAPIHost is the key type of OpenAI API path.
 	SystemSettingOpenAIAPIHost SystemSettingName = "openAIApiHost"
-	// SystemSettingLocalStoragePath is the key type of local storage path.
-	SystemSettingLocalStoragePath SystemSettingName = "localStoragePath"
-=======
 	// SystemSettingOpenAIConfigName is the key type of OpenAI config.
 	SystemSettingOpenAIConfigName SystemSettingName = "openAIConfig"
->>>>>>> 89053e86
 )
 
 // CustomizedProfile is the struct definition for SystemSettingCustomizedProfileName system setting item.
@@ -79,17 +76,14 @@
 		return "customizedProfile"
 	case SystemSettingStorageServiceIDName:
 		return "storageServiceId"
-<<<<<<< HEAD
+	case SystemSettingLocalStoragePath:
+		return "localStoragePath"
 	case SystemSettingOpenAIAPIKeyName:
 		return "openAIApiKey"
 	case SystemSettingOpenAIAPIHost:
 		return "openAIApiHost"
-	case SystemSettingLocalStoragePath:
-		return "localStoragePath"
-=======
 	case SystemSettingOpenAIConfigName:
 		return "openAIConfig"
->>>>>>> 89053e86
 	}
 	return ""
 }
