--- conflicted
+++ resolved
@@ -11,13 +11,9 @@
     "@emotion/react": "^11.11.1",
     "@emotion/styled": "^11.11.0",
     "@microsoft/fetch-event-source": "^2.0.1",
-<<<<<<< HEAD
     "@mui/joy": "5.0.0-beta.0",
-=======
-    "@mui/joy": "^5.0.0-alpha.75",
     "@mui/material": "^5.14.2",
     "@mui/styled-engine-sc": "^5.12.0",
->>>>>>> d114b630
     "@reduxjs/toolkit": "^1.8.1",
     "axios": "^0.27.2",
     "classnames": "^2.3.2",
