--- conflicted
+++ resolved
@@ -44,14 +44,8 @@
     "update-on": "更新于",
     "fold": "折叠",
     "expand": "展开",
-<<<<<<< HEAD
-    "add": "添加",
-    "local": "本地文件",
-    "resources": "资源库"
-=======
     "image": "图片",
     "link": "链接"
->>>>>>> 12b81781
   },
   "slogan": "An open-source, self-hosted memo hub for knowledge management and collaboration.",
   "auth": {
@@ -207,7 +201,6 @@
     "resource-filename-updated": "资源文件名更改成功。",
     "invalid-resource-filename": "无效的资源文件名",
     "click-to-save-the-image": "点击保存图片",
-    "generating-the-screenshot": "正在生成图片...",
-    "count-selected-resources": "已选资源总数"
+    "generating-the-screenshot": "正在生成图片..."
   }
 }