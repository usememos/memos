--- conflicted
+++ resolved
@@ -220,8 +220,13 @@
     "too-short": "Too short",
     "too-long": "Too long",
     "not-allow-space": "Don't allow space",
-<<<<<<< HEAD
-    "not-allow-chinese": "Don't allow chinese"
+    "not-allow-chinese": "Don't allow chinese",
+    "succeed-vacuum-database": "Succeed to vacuum database",
+    "succeed-update-additional-style": "Succeed to update additional style",
+    "succeed-copy-resource-link": "Succeed to copy resource link to clipboard",
+    "succeed-update-customized-profile": "Succeed to update customized profile",
+    "succeed-update-additional-script": "Succeed to update additional script",
+    "update-succeed": "Update succeed"
   },
   "days": {
     "monday": "Lundi",
@@ -238,14 +243,5 @@
     "sat": "Sa",
     "sunday": "Dimanche",
     "sun": "Di"
-=======
-    "not-allow-chinese": "Don't allow chinese",
-    "succeed-vacuum-database": "Succeed to vacuum database",
-    "succeed-update-additional-style": "Succeed to update additional style",
-    "succeed-copy-resource-link": "Succeed to copy resource link to clipboard",
-    "succeed-update-customized-profile": "Succeed to update customized profile",
-    "succeed-update-additional-script": "Succeed to update additional script",
-    "update-succeed": "Update succeed"
->>>>>>> b6fe4d91
   }
 }