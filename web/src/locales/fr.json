{
  "common": {
    "about": "À propos",
    "email": "Email",
    "password": "Mot de passe",
    "repeat-password-short": "Repeat",
    "repeat-password": "Repeat the password",
    "new-password": "Nouveau mot de passe",
    "repeat-new-password": "Répétez le nouveau mot de passe",
    "username": "Nom d'utilisateur",
    "nickname": "Surnom",
    "save": "Enregistrer",
    "close": "Fermer",
    "cancel": "Annuler",
    "create": "Créer",
    "change": "Changer",
    "confirm": "Confirmer",
    "reset": "Réinitialiser",
    "language": "Langue",
    "version": "Version",
    "pin": "Épinglé",
    "unpin": "Détacher",
    "edit": "Modifier",
    "restore": "Restaurer",
    "delete": "Supprimer",
    "null": "Nulle",
    "share": "Partager",
    "archive": "Archive",
    "basic": "Base",
    "admin": "Admin",
    "explore": "Explorez",
    "sign-in": "Se connecter",
    "sign-up": "S'inscrire",
    "sign-out": "Se déconnecter",
    "back-to-home": "Retour à l'accueil",
    "type": "Type",
    "shortcuts": "Raccourcis",
    "title": "Titre",
    "filter": "Filtre",
    "tags": "Étiquettes",
    "yourself": "Vous-même",
    "archived-at": "Archivé à",
    "changed": "modifié",
    "update-on": "Mise à jour sur",
    "fold": "Plier",
    "expand": "Développer",
<<<<<<< HEAD
    "add": "Add",
    "local": "Local",
    "resources": "Resources"
=======
    "image": "Image",
    "link": "Link"
>>>>>>> 12b81781
  },
  "slogan": "Un hub de mémos open source et auto-hébergé pour la gestion des connaissances et la collaboration.",
  "auth": {
    "signup-as-host": "S'inscrire en tant qu'hôte",
    "host-tip": "Vous vous inscrivez en tant qu'hébergeur du site.",
    "not-host-tip": "Si vous n'avez pas de compte, veuillez contacter l'hôte du site."
  },
  "sidebar": {
    "daily-review": "Bilan quotidien",
    "resources": "Ressources",
    "setting": "Réglage",
    "archived": "Archivé"
  },
  "daily-review": {
    "oops-nothing": "Oups, il n'y a rien."
  },
  "resources": {
    "description": "Visualisez vos ressources statiques dans des mémos, par exemple des images.",
    "no-resources": "Aucune ressource.",
    "fetching-data": "récupération des données...",
    "upload": "Télécharger",
    "preview": "Aperçu",
    "copy-link": "Copier le lien",
    "delete-resource": "Supprimer la ressource",
    "warning-text": "Êtes-vous sûr de vouloir supprimer cette ressource ? CETTE ACTION EST IRRÉVERSIBLE❗",
    "linked-amount": "Montant du mémo lié",
    "rename": "Renommer",
    "clear-unused-resources": "Effacer les ressources inutilisées",
    "warning-text-unused": "Etes-vous sûr de vouloir supprimer ces ressources inutilisées ? CETTE ACTION EST IRRÉVERSIBLE❗",
    "no-unused-resources": "Aucune ressource inutilisée"
  },
  "archived": {
    "archived-memos": "Mémos archivés",
    "no-archived-memos": "Aucun mémo archivé.",
    "fetching-data": "récupération des données..."
  },
  "editor": {
    "editing": "Édition...",
    "cancel-edit": "Annuler l'édition",
    "save": "Sauvegarder",
    "placeholder": "Une idée...",
    "only-image-supported": "Seul le fichier image est pris en charge.",
    "cant-empty": "Le contenu ne doit pas être vide"
  },
  "memo": {
    "view-detail": "Voir le détail",
    "copy": "Copier",
    "visibility": {
      "private": "Privé",
      "protected": "Visible par les membres",
      "public": "Tous peuvent voir"
    }
  },
  "memo-list": {
    "fetching-data": "récupération des données...",
    "fetch-more": "Cliquez ici pour en savoir plus"
  },
  "shortcut-list": {
    "shortcut-title": "titre du raccourci",
    "create-shortcut": "Créer un raccourci",
    "edit-shortcut": "Editer un raccourci",
    "eligible-memo": "mémo admissible",
    "fill-previous": "Veuillez remplir la valeur du filtre précédent",
    "title-required": "Le titre est requis",
    "value-required": "La valeur du filtre est requise"
  },
  "filter": {
    "new-filter": "Nouveau filtre",
    "operator": {
      "contains": "Contient",
      "not-contains": "Ne contient pas",
      "is": "Est",
      "is-not": "N'est pas",
      "before": "Avant",
      "after": "Après"
    },
    "value": {
      "not-tagged": "Pas d'étiquette",
      "linked": "A des liens"
    },
    "text-placeholder": "Commence par ^ pour utiliser regex"
  },
  "tag-list": {
    "tip-text": "Entrez `#tag ` pour créer"
  },
  "search": {
    "quickly-filter": "Filtrer rapidement"
  },
  "setting": {
    "my-account": "Mon compte",
    "preference": "Préférence",
    "member": "Membre",
    "member-list": "Liste des membres",
    "system": "Système",
    "account-section": {
      "title": "Informations sur le compte",
      "update-information": "Mettre à jour les informations",
      "change-password": "Modifier le mot de passe"
    },
    "preference-section": {
      "default-memo-visibility": "Visibilité du mémo par défaut",
      "enable-folding-memo": "Activer le mémo pliable",
      "editor-font-style": "Style de police de l'éditeur",
      "mobile-editor-style": "Style de l'éditeur mobile",
      "default-memo-sort-option": "Affichage par heure de création/mise à jour",
      "created_ts": "Heure de création",
      "updated_ts": "Heure de mise à jour"
    },
    "member-section": {
      "create-a-member": "Créer un membre"
    },
    "system-section": {
      "database-file-size": "Taille de la base de données",
      "allow-user-signup": "Autoriser l'inscription des utilisateurs",
      "additional-style": "Style supplémentaire",
      "additional-script": "Script supplémentaire",
      "additional-style-placeholder": "Codes CSS supplémentaires",
      "additional-script-placeholder": "Codes JavaScript supplémentaires"
    }
  },
  "amount-text": {
    "memo": "MEMO",
    "tag": "ÉTIQUETTE",
    "day": "JOUR"
  },
  "message": {
    "no-memos": "pas de mémos 🌃",
    "memos-ready": "tous les mémos sont prêts 🎉",
    "restored-successfully": "Restauré avec succès",
    "memo-updated-datetime": "La date et l'heure de création du mémo ont été modifiées.",
    "invalid-created-datetime": "Date/heure de création non valide.",
    "change-memo-created-time": "Modifier l'heure de création du mémo",
    "memo-not-found": "Mémo introuvable",
    "fill-all": "Veuillez remplir tous les champs.",
    "new-password-not-match": "Les mots de passe ne correspondent pas",
    "image-load-failed": "Le chargement de l'image a échoué",
    "fill-form": "Veuillez remplir ce formulaire",
    "login-failed": "Connexion échouée",
    "signup-failed": "L'inscription a échoué",
    "user-not-found": "Utilisateur introuvable",
    "password-not-match": "Passwords do not match.",
    "password-changed": "Mot de passe modifié",
    "private-only": "Ce mémo est uniquement privé.",
    "copied": "Copié",
    "succeed-copy-content": "La copie dans le presse-papiers a été effectuée avec succès",
    "succeed-copy-link": "Succeed to copy link to clipboard.",
    "change-resource-filename": "Changer le nom du fichier de ressources",
    "resource-filename-updated": "Le nom de fichier de la ressource a changé.",
    "invalid-resource-filename": "Nom de fichier invalide.",
    "click-to-save-the-image": "Cliquez pour enregistrer l'image",
    "generating-the-screenshot": "Génération de la capture d'écran...",
    "count-selected-resources": "Number of selected resources"
  }
}<|MERGE_RESOLUTION|>--- conflicted
+++ resolved
@@ -44,14 +44,8 @@
     "update-on": "Mise à jour sur",
     "fold": "Plier",
     "expand": "Développer",
-<<<<<<< HEAD
-    "add": "Add",
-    "local": "Local",
-    "resources": "Resources"
-=======
     "image": "Image",
     "link": "Link"
->>>>>>> 12b81781
   },
   "slogan": "Un hub de mémos open source et auto-hébergé pour la gestion des connaissances et la collaboration.",
   "auth": {
@@ -202,7 +196,6 @@
     "resource-filename-updated": "Le nom de fichier de la ressource a changé.",
     "invalid-resource-filename": "Nom de fichier invalide.",
     "click-to-save-the-image": "Cliquez pour enregistrer l'image",
-    "generating-the-screenshot": "Génération de la capture d'écran...",
-    "count-selected-resources": "Number of selected resources"
+    "generating-the-screenshot": "Génération de la capture d'écran..."
   }
 }