--- conflicted
+++ resolved
@@ -76,6 +76,7 @@
   "memo": {
     "view-detail": "View Detail",
     "copy": "Copy",
+    "copy-link":"Copy Link",
     "embed": "Embed memo",
     "archived-memos": "Archived Memos",
     "no-archived-memos": "No archived memos.",
@@ -121,40 +122,6 @@
       }
     }
   },
-<<<<<<< HEAD
-  "archived": {
-    "archived-memos": "Archived Memos",
-    "no-archived-memos": "No archived memos.",
-    "fetching-data": "fetching data..."
-  },
-  "editor": {
-    "editing": "Editing...",
-    "cancel-edit": "Cancel edit",
-    "save": "Save",
-    "placeholder": "Any thoughts...",
-    "only-image-supported": "Only image file supported.",
-    "cant-empty": "Content can't be empty",
-    "local": "Local",
-    "resources": "Resources"
-  },
-  "memo": {
-    "view-detail": "View Detail",
-    "copy": "Copy",
-    "copy-link":"Copy Link",
-    "embed": "Embed memo",
-    "visibility": {
-      "private": "Only visible to you",
-      "protected": "Visible to members",
-      "public": "Everyone can see",
-      "disabled": "Public memos are disabled"
-    }
-  },
-  "memo-list": {
-    "fetching-data": "fetching data...",
-    "fetch-more": "Click here to fetch more"
-  },
-=======
->>>>>>> f48d9153
   "shortcut-list": {
     "shortcut-title": "shortcut title",
     "create-shortcut": "Create Shortcut",
