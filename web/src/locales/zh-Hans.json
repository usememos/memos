--- conflicted
+++ resolved
@@ -177,13 +177,8 @@
     "restored-successfully": "恢复成功",
     "succeed-copy-link": "复制链接到剪贴板成功。",
     "update-succeed": "更新成功",
-<<<<<<< HEAD
     "user-not-found": "未找到该用户",
-    "remove-completed-task-list-items-successfully": "移除成功！",
     "microphone-not-available": "无法访问麦克风"
-=======
-    "user-not-found": "未找到该用户"
->>>>>>> 522da2a1
   },
   "reference": {
     "add-references": "添加引用",
