--- conflicted
+++ resolved
@@ -43,15 +43,10 @@
   }, [locale]);
 
   return (
-<<<<<<< HEAD
-    <CssVarsProvider>
+    <CssVarsProvider theme={theme}>
       <Suspense fallback={<Loading />}>
         <RouterProvider router={router} />
       </Suspense>
-=======
-    <CssVarsProvider theme={theme}>
-      <RouterProvider router={router} />
->>>>>>> 6384f5af
     </CssVarsProvider>
   );
 }
