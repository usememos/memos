--- conflicted
+++ resolved
@@ -84,14 +84,14 @@
   return parseFloat((bytes / Math.pow(k, i)).toFixed(dm)) + " " + sizes[i];
 };
 
-<<<<<<< HEAD
 export const downloadFileFromUrl = (url: string, filename: string) => {
   const a = document.createElement("a");
   a.href = url;
   a.download = filename;
   a.click();
   a.remove();
-=======
+};
+
 export const isValidUrl = (url: string): boolean => {
   try {
     new URL(url);
@@ -99,5 +99,4 @@
   } catch (err) {
     return false;
   }
->>>>>>> ad94e8e3
 };