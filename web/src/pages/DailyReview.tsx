import { last } from "lodash-es";
import { useEffect, useRef, useState } from "react";
import toast from "react-hot-toast";
import { useTranslation } from "react-i18next";
import { useMemoStore, useUserStore } from "@/store/module";
import { DAILY_TIMESTAMP, DEFAULT_MEMO_LIMIT } from "@/helpers/consts";
import MobileHeader from "@/components/MobileHeader";
import useToggle from "@/hooks/useToggle";
import toImage from "@/labs/html2image";
import showPreviewImageDialog from "@/components/PreviewImageDialog";
import Icon from "@/components/Icon";
import DatePicker from "@/components/kit/DatePicker";
import DailyMemo from "@/components/DailyMemo";
import i18n from "@/i18n";
import { findNearestLanguageMatch } from "@/utils/i18n";
import { convertToMillis, getDateStampByDate, getNormalizedDateString, getTimeStampByDate } from "@/helpers/datetime";

const DailyReview = () => {
  const { t } = useTranslation();
  const memoStore = useMemoStore();
  const memos = memoStore.state.memos;

  const userStore = useUserStore();
  const { localSetting } = userStore.state.user as User;
  const [currentDateStamp, setCurrentDateStamp] = useState(getDateStampByDate(getNormalizedDateString()));
  const [showDatePicker, toggleShowDatePicker] = useToggle(false);
  const memosElRef = useRef<HTMLDivElement>(null);
  const currentDate = new Date(currentDateStamp);
  const dailyMemos = memos
    .filter((m) => {
      const createdTimestamp = getTimeStampByDate(m.createdTs);
      const currentDateStampWithOffset = currentDateStamp + convertToMillis(localSetting);
      return (
        m.rowStatus === "NORMAL" &&
        createdTimestamp >= currentDateStampWithOffset &&
        createdTimestamp < currentDateStampWithOffset + DAILY_TIMESTAMP
      );
    })
    .sort((a, b) => getTimeStampByDate(a.createdTs) - getTimeStampByDate(b.createdTs));

  useEffect(() => {
    const fetchMoreMemos = async () => {
      try {
        const fetchedMemos = await memoStore.fetchMemos();
        if (fetchedMemos.length === DEFAULT_MEMO_LIMIT) {
          const lastMemo = last(fetchedMemos);
          if (lastMemo && lastMemo.createdTs > currentDateStamp) {
            await fetchMoreMemos();
          }
        }
      } catch (error: any) {
        console.error(error);
        toast.error(error.response.data.message);
      }
    };
    fetchMoreMemos();
  }, [currentDateStamp]);

  const handleShareBtnClick = () => {
    if (!memosElRef.current) {
      return;
    }

    toggleShowDatePicker(false);

    toImage(memosElRef.current, {
      pixelRatio: window.devicePixelRatio * 2,
    })
      .then((url) => {
        showPreviewImageDialog(url);
      })
      .catch(() => {
        // do nth
      });
  };

  const handleDataPickerChange = (datestamp: DateStamp): void => {
    setCurrentDateStamp(datestamp);
    toggleShowDatePicker(false);
  };

<<<<<<< HEAD
  const locale = findNearestLanguageMatch(i18n.language);
  const currentMonth = currentDate.toLocaleDateString(locale, { month: "short" });
  const currentDayOfWeek = currentDate.toLocaleDateString(locale, { weekday: "short" });

=======
>>>>>>> 5652bb76
  return (
    <section className="w-full max-w-2xl min-h-full flex flex-col justify-start items-center px-4 sm:px-2 sm:pt-4 pb-8 bg-zinc-100 dark:bg-zinc-800">
      <MobileHeader showSearch={false} />
      <div className="w-full flex flex-col justify-start items-start px-4 py-3 rounded-xl bg-white dark:bg-zinc-700 text-black dark:text-gray-300">
        <div className="relative w-full flex flex-row justify-between items-center">
          <p
            className="px-2 py-1 flex flex-row justify-start items-center cursor-pointer select-none rounded hover:bg-gray-100 dark:hover:bg-zinc-700"
            onClick={() => toggleShowDatePicker()}
          >
            <Icon.Calendar className="w-5 h-auto mr-1" /> {t("daily-review.title")}
          </p>
          <div className="flex flex-row justify-end items-center">
            <button
              className="w-7 h-7 mr-2 flex justify-center items-center rounded cursor-pointer select-none last:mr-0 hover:bg-gray-200 dark:hover:bg-zinc-700 p-0.5"
              onClick={() => setCurrentDateStamp(currentDateStamp - DAILY_TIMESTAMP)}
            >
              <Icon.ChevronLeft className="w-full h-auto" />
            </button>
            <button
              className="w-7 h-7 mr-2 flex justify-center items-center rounded cursor-pointer select-none last:mr-0 hover:bg-gray-200 dark:hover:bg-zinc-700 p-0.5"
              onClick={() => setCurrentDateStamp(currentDateStamp + DAILY_TIMESTAMP)}
            >
              <Icon.ChevronRight className="w-full h-auto" />
            </button>
            <button
              className="w-7 h-7 mr-2 flex justify-center items-center rounded cursor-pointer select-none last:mr-0 hover:bg-gray-200 dark:hover:bg-zinc-700 p-0.5 share"
              onClick={handleShareBtnClick}
            >
              <Icon.Share size={20} />
            </button>
          </div>
          <DatePicker
            className={`absolute top-8 mt-2 z-20 mx-auto border bg-white dark:border-zinc-800 rounded-lg mb-6 ${
              showDatePicker ? "" : "!hidden"
            }`}
            datestamp={currentDateStamp}
            handleDateStampChange={handleDataPickerChange}
          />
        </div>
        <div
          className="w-full h-auto flex flex-col justify-start items-start px-2 sm:px-12 pt-14 pb-8 bg-white dark:bg-zinc-700"
          ref={memosElRef}
        >
          <div className="flex flex-col justify-center items-center mx-auto pb-10 select-none">
            <div className="mx-auto font-bold text-gray-600 dark:text-gray-300 text-center leading-6 mb-2">{currentDate.getFullYear()}</div>
            <div className="flex flex-col justify-center items-center m-auto w-24 h-24 shadow rounded-3xl dark:bg-zinc-800">
              <div className="text-center w-full leading-6 text-sm text-white bg-blue-700 rounded-t-3xl">
                {currentDate.toLocaleString("en-US", { month: "short" })}
              </div>
              <div className="text-black dark:text-white text-4xl font-medium leading-12">{currentDate.getDate()}</div>
              <div className="dark:text-gray-300 text-center w-full leading-6 -mt-2 text-xs">
                {currentDate.toLocaleString("en-US", { weekday: "short" })}
              </div>
            </div>
          </div>
          {dailyMemos.length === 0 ? (
            <div className="mx-auto pt-4 pb-5 px-0">
              <p className="italic text-gray-400">{t("daily-review.no-memos")}</p>
            </div>
          ) : (
            <div className="flex flex-col justify-start items-start w-full mt-2">
              {dailyMemos.map((memo) => (
                <DailyMemo key={`${memo.id}-${memo.updatedTs}`} memo={memo} />
              ))}
            </div>
          )}
        </div>
      </div>
    </section>
  );
};

export default DailyReview;<|MERGE_RESOLUTION|>--- conflicted
+++ resolved
@@ -79,13 +79,10 @@
     toggleShowDatePicker(false);
   };
 
-<<<<<<< HEAD
   const locale = findNearestLanguageMatch(i18n.language);
   const currentMonth = currentDate.toLocaleDateString(locale, { month: "short" });
   const currentDayOfWeek = currentDate.toLocaleDateString(locale, { weekday: "short" });
 
-=======
->>>>>>> 5652bb76
   return (
     <section className="w-full max-w-2xl min-h-full flex flex-col justify-start items-center px-4 sm:px-2 sm:pt-4 pb-8 bg-zinc-100 dark:bg-zinc-800">
       <MobileHeader showSearch={false} />
@@ -133,11 +130,11 @@
             <div className="mx-auto font-bold text-gray-600 dark:text-gray-300 text-center leading-6 mb-2">{currentDate.getFullYear()}</div>
             <div className="flex flex-col justify-center items-center m-auto w-24 h-24 shadow rounded-3xl dark:bg-zinc-800">
               <div className="text-center w-full leading-6 text-sm text-white bg-blue-700 rounded-t-3xl">
-                {currentDate.toLocaleString("en-US", { month: "short" })}
+                {currentMonth[0].toUpperCase() + currentMonth.substring(1)}
               </div>
               <div className="text-black dark:text-white text-4xl font-medium leading-12">{currentDate.getDate()}</div>
               <div className="dark:text-gray-300 text-center w-full leading-6 -mt-2 text-xs">
-                {currentDate.toLocaleString("en-US", { weekday: "short" })}
+                {currentDayOfWeek[0].toUpperCase() + currentDayOfWeek.substring(1)}
               </div>
             </div>
           </div>
