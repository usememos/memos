--- conflicted
+++ resolved
@@ -25,12 +25,9 @@
   const [selectedList, setSelectedList] = useState<Array<ResourceId>>([]);
   const [isVisible, setIsVisible] = useState<boolean>(false);
   const [queryText, setQueryText] = useState<string>("");
-<<<<<<< HEAD
   const [listStyle, setListStyle] = useState<boolean>(true);
-=======
   const [dragActive, setDragActive] = useState(false);
 
->>>>>>> 5afa0a4f
   useEffect(() => {
     resourceStore
       .fetchResourceList()
@@ -104,7 +101,6 @@
     }
   };
 
-<<<<<<< HEAD
   const handleStyleChangeBtnClick = (listStyleValue: boolean) => {
     setListStyle(listStyleValue);
     setSelectedList([]);
@@ -181,82 +177,6 @@
     [resources, queryText, listStyle]
   );
 
-  return (
-    <section className="w-full max-w-2xl min-h-full flex flex-col justify-start items-center px-4 sm:px-2 sm:pt-4 pb-8 bg-zinc-100 dark:bg-zinc-800">
-      <MobileHeader showSearch={false} />
-      <div className="w-full flex flex-col justify-start items-start px-4 py-3 rounded-xl bg-white dark:bg-zinc-700 text-black dark:text-gray-300">
-        <div className="relative w-full flex flex-row justify-between items-center">
-          <p className="flex flex-row justify-start items-center select-none rounded">
-            <Icon.Paperclip className="w-5 h-auto mr-1" /> {t("common.resources")}
-          </p>
-          <ResourceSearchBar setQuery={setQueryText} />
-        </div>
-        <div className="w-full flex flex-row justify-end items-center space-x-2 mt-3 z-1">
-          {isVisible && (
-            <Button onClick={() => handleDeleteSelectedBtnClick()} color="danger">
-              <Icon.Trash2 className="w-4 h-auto" />
-            </Button>
-          )}
-          <Button onClick={() => showCreateResourceDialog({})}>
-            <Icon.Plus className="w-4 h-auto" />
-          </Button>
-          <div className="flex">
-            <div className={`rounded-l-lg p-2 ${listStyle ? "bg-gray-200" : "bg-white"}`} onClick={() => handleStyleChangeBtnClick(true)}>
-              <Icon.List />
-            </div>
-            <div className={`rounded-r-lg p-2 ${listStyle ? "bg-white" : "bg-gray-200"}`} onClick={() => handleStyleChangeBtnClick(false)}>
-              <Icon.Grid />
-            </div>
-          </div>
-          <Dropdown
-            className="drop-shadow-none"
-            actionsClassName="!w-28 rounded-lg drop-shadow-md	dark:bg-zinc-800"
-            positionClassName="mt-2 top-full right-0"
-            trigger={
-              <Button variant="outlined">
-                <Icon.MoreVertical className="w-4 h-auto" />
-              </Button>
-            }
-            actions={
-              <>
-                <button
-                  className="w-full flex flex-row justify-start items-center content-center text-sm whitespace-nowrap leading-6 py-1 px-3 cursor-pointer rounded hover:bg-gray-100 dark:hover:bg-zinc-600"
-                  onClick={handleDeleteUnusedResourcesBtnClick}
-                >
-                  <Icon.Trash2 className="w-4 h-auto mr-2" />
-                  {t("resources.clear")}
-                </button>
-              </>
-            }
-          />
-        </div>
-        <div className="w-full flex flex-col justify-start items-start mt-4 mb-6">
-          {loadingState.isLoading ? (
-            <div className="w-full h-32 flex flex-col justify-center items-center">
-              <p className="w-full text-center text-base my-6 mt-8">{t("resources.fetching-data")}</p>
-            </div>
-          ) : (
-            <div
-              className={
-                listStyle ? "flex flex-col justify-start items-start w-full" : "w-full h-auto grid grid-cols-2 md:grid-cols-4 md:px-6 gap-6"
-              }
-            >
-              {listStyle && (
-                <div className="px-2 py-2 w-full grid grid-cols-7 border-b dark:border-b-zinc-600">
-                  <span>选择</span>
-                  <span className="field-text id-text">ID</span>
-                  <span className="field-text name-text">{t("resources.name")}</span>
-                  <span></span>
-                </div>
-              )}
-              {resources.length === 0 ? (
-                <p className="w-full text-center text-base my-6 mt-8">{t("resources.no-resources")}</p>
-              ) : (
-                resourceList
-              )}
-            </div>
-          )}
-=======
   const handleDrag = (e: React.DragEvent<HTMLDivElement>) => {
     e.preventDefault();
     e.stopPropagation();
@@ -319,6 +239,17 @@
             <Button onClick={() => showCreateResourceDialog({})}>
               <Icon.Plus className="w-4 h-auto" />
             </Button>
+            <div className="flex">
+              <div className={`rounded-l-lg p-2 ${listStyle ? "bg-gray-200" : "bg-white"}`} onClick={() => handleStyleChangeBtnClick(true)}>
+                <Icon.List />
+              </div>
+              <div
+                className={`rounded-r-lg p-2 ${listStyle ? "bg-white" : "bg-gray-200"}`}
+                onClick={() => handleStyleChangeBtnClick(false)}
+              >
+                <Icon.Grid />
+              </div>
+            </div>
             <Dropdown
               className="drop-shadow-none"
               actionsClassName="!w-28 rounded-lg drop-shadow-md	dark:bg-zinc-800"
@@ -347,25 +278,29 @@
                 <p className="w-full text-center text-base my-6 mt-8">{t("resources.fetching-data")}</p>
               </div>
             ) : (
-              <div className="w-full h-auto grid grid-cols-2 md:grid-cols-4 md:px-6 gap-6">
+              <div
+                className={
+                  listStyle
+                    ? "flex flex-col justify-start items-start w-full"
+                    : "w-full h-auto grid grid-cols-2 md:grid-cols-4 md:px-6 gap-6"
+                }
+              >
+                {listStyle && (
+                  <div className="px-2 py-2 w-full grid grid-cols-7 border-b dark:border-b-zinc-600">
+                    <span>选择</span>
+                    <span className="field-text id-text">ID</span>
+                    <span className="field-text name-text">{t("resources.name")}</span>
+                    <span></span>
+                  </div>
+                )}
                 {resources.length === 0 ? (
                   <p className="w-full text-center text-base my-6 mt-8">{t("resources.no-resources")}</p>
                 ) : (
-                  resources
-                    .filter((res: Resource) => (queryText === "" ? true : res.filename.toLowerCase().includes(queryText.toLowerCase())))
-                    .map((resource) => (
-                      <ResourceCard
-                        key={resource.id}
-                        resource={resource}
-                        handlecheckClick={() => handleCheckBtnClick(resource.id)}
-                        handleUncheckClick={() => handleUncheckBtnClick(resource.id)}
-                      ></ResourceCard>
-                    ))
+                  resourceList
                 )}
               </div>
             )}
           </div>
->>>>>>> 5afa0a4f
         </div>
       </div>
     </section>
