--- conflicted
+++ resolved
@@ -180,11 +180,7 @@
             <Option value="nl">Nederlands</Option>
             <Option value="sv">Svenska</Option>
             <Option value="de">German</Option>
-<<<<<<< HEAD
             <Option value="es">Español</Option>
-=======
-            <Option value="es">Spanish</Option>
->>>>>>> 6596e689
           </Select>
           <AppearanceSelect />
         </div>
