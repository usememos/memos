import { Dropdown, Menu, MenuButton, MenuItem } from "@mui/joy";
import clsx from "clsx";
import { LogOutIcon, SmileIcon } from "lucide-react";
import { authServiceClient } from "@/grpcweb";
import useCurrentUser from "@/hooks/useCurrentUser";
import useNavigateTo from "@/hooks/useNavigateTo";
import { Routes } from "@/router";
import { useWorkspaceSettingStore } from "@/store/v1";
import { WorkspaceGeneralSetting } from "@/types/proto/api/v1/workspace_setting_service";
import { WorkspaceSettingKey } from "@/types/proto/store/workspace_setting";
import { useTranslate } from "@/utils/i18n";
import UserAvatar from "./UserAvatar";

interface Props {
  collapsed?: boolean;
}

const UserBanner = (props: Props) => {
  const { collapsed } = props;
  const t = useTranslate();
  const navigateTo = useNavigateTo();
  const user = useCurrentUser();
<<<<<<< HEAD
  const title = user ? user.nickname || user.username : "Memos";
  const avatarUrl = user ? user.avatarUrl : (window as any).globalConfig.BaseUrl + "/full-logo.webp";
=======
  const workspaceSettingStore = useWorkspaceSettingStore();
  const workspaceGeneralSetting =
    workspaceSettingStore.getWorkspaceSettingByKey(WorkspaceSettingKey.GENERAL).generalSetting || WorkspaceGeneralSetting.fromPartial({});
  const title = user ? user.nickname || user.username : workspaceGeneralSetting.customProfile?.title;
  const avatarUrl = user ? user.avatarUrl : workspaceGeneralSetting.customProfile?.logoUrl;
>>>>>>> b787d1c7

  const handleSignOut = async () => {
    await authServiceClient.signOut({});
    window.location.href = "/auth";
  };

  return (
    <div className="relative w-full h-auto px-1 shrink-0">
      <Dropdown>
        <MenuButton disabled={!user} slots={{ root: "div" }}>
          <div
            className={clsx(
              "py-1 my-1 w-auto flex flex-row justify-start items-center cursor-pointer rounded-2xl border border-transparent text-gray-800 dark:text-gray-400",
              collapsed ? "px-1" : "px-3",
            )}
          >
            <UserAvatar className="shadow shrink-0" avatarUrl={avatarUrl} />
            {!collapsed && <span className="ml-2 text-lg font-medium text-slate-800 dark:text-gray-300 shrink truncate">{title}</span>}
          </div>
        </MenuButton>
        <Menu placement="bottom-start" style={{ zIndex: "9999" }}>
          <MenuItem onClick={handleSignOut}>
            <LogOutIcon className="w-4 h-auto opacity-60" />
            <span className="truncate">{t("common.sign-out")}</span>
          </MenuItem>
          <MenuItem onClick={() => navigateTo(Routes.ABOUT)}>
            <SmileIcon className="w-4 h-auto opacity-60" />
            <span className="truncate">{t("common.about")}</span>
          </MenuItem>
        </Menu>
      </Dropdown>
    </div>
  );
};

export default UserBanner;<|MERGE_RESOLUTION|>--- conflicted
+++ resolved
@@ -20,16 +20,11 @@
   const t = useTranslate();
   const navigateTo = useNavigateTo();
   const user = useCurrentUser();
-<<<<<<< HEAD
-  const title = user ? user.nickname || user.username : "Memos";
-  const avatarUrl = user ? user.avatarUrl : (window as any).globalConfig.BaseUrl + "/full-logo.webp";
-=======
   const workspaceSettingStore = useWorkspaceSettingStore();
   const workspaceGeneralSetting =
     workspaceSettingStore.getWorkspaceSettingByKey(WorkspaceSettingKey.GENERAL).generalSetting || WorkspaceGeneralSetting.fromPartial({});
   const title = user ? user.nickname || user.username : workspaceGeneralSetting.customProfile?.title;
   const avatarUrl = user ? user.avatarUrl : workspaceGeneralSetting.customProfile?.logoUrl;
->>>>>>> b787d1c7
 
   const handleSignOut = async () => {
     await authServiceClient.signOut({});
