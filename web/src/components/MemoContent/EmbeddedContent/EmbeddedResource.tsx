--- conflicted
+++ resolved
@@ -41,12 +41,8 @@
 
 const EmbeddedResource = observer(({ resourceId: uid, params: paramsStr }: Props) => {
   const loadingState = useLoading();
-<<<<<<< HEAD
   const resourceStore = useResourceStore();
   const resource = resourceStore.getResourceByName(`resources/${uid}`);
-=======
-  const resource = resourceStore.getResourceByName(uid);
->>>>>>> 77d3853f
   const params = new URLSearchParams(paramsStr);
 
   useEffect(() => {
