import { useEffect } from "react";
import { useTranslation } from "react-i18next";
import { memoService, shortcutService } from "../services";
import { useAppSelector } from "../store";
import { TAG_REG, LINK_REG } from "../labs/marked/parser";
import * as utils from "../helpers/utils";
import { checkShouldShowMemoWithFilters } from "../helpers/filter";
import toastHelper from "./Toast";
import Memo from "./Memo";
import "../less/memo-list.less";

const MemoList = () => {
  const { t } = useTranslation();
  const query = useAppSelector((state) => state.location.query);
  const updatedTime = useAppSelector((state) => state.location.updatedTime);
  const user = useAppSelector((state) => state.user.user);
  const { memos, isFetching } = useAppSelector((state) => state.memo);

  const { tag: tagQuery, duration, type: memoType, text: textQuery, shortcutId } = query ?? {};
  const shortcut = shortcutId ? shortcutService.getShortcutById(shortcutId) : null;
  const showMemoFilter = Boolean(tagQuery || (duration && duration.from < duration.to) || memoType || textQuery || shortcut);

  const shownMemos =
    showMemoFilter || shortcut
      ? memos.filter((memo) => {
          let shouldShow = true;

          if (shortcut) {
            const filters = JSON.parse(shortcut.payload) as Filter[];
            if (Array.isArray(filters)) {
              shouldShow = checkShouldShowMemoWithFilters(memo, filters);
            }
          }

          if (tagQuery) {
            const tagsSet = new Set<string>();
            for (const t of Array.from(memo.content.match(new RegExp(TAG_REG, "g")) ?? [])) {
              const tag = t.replace(TAG_REG, "$1").trim();
              const items = tag.split("/");
              let temp = "";
              for (const i of items) {
                temp += i;
                tagsSet.add(temp);
                temp += "/";
              }
            }
            if (!tagsSet.has(tagQuery)) {
              shouldShow = false;
            }
          }
          if (
            duration &&
            duration.from < duration.to &&
            (utils.getTimeStampByDate(memo.createdTs) < duration.from || utils.getTimeStampByDate(memo.createdTs) > duration.to)
          ) {
            shouldShow = false;
          }
          if (memoType) {
            if (memoType === "NOT_TAGGED" && memo.content.match(TAG_REG) !== null) {
              shouldShow = false;
            } else if (memoType === "LINKED" && memo.content.match(LINK_REG) === null) {
              shouldShow = false;
            }
          }
          if (textQuery && !memo.content.includes(textQuery)) {
            shouldShow = false;
          }

          return shouldShow;
        })
      : memos;

  const pinnedMemos = shownMemos.filter((m) => m.pinned);
  const unpinnedMemos = shownMemos.filter((m) => !m.pinned);
  pinnedMemos.sort((m1, m2) =>
    user?.setting.sortTimeOption === "created_time" ? m2.createdTs - m1.createdTs : m2.updatedTs - m1.updatedTs
  );
  unpinnedMemos.sort((m1, m2) =>
    user?.setting.sortTimeOption === "created_time" ? m2.createdTs - m1.createdTs : m2.updatedTs - m1.updatedTs
  );
  const sortedMemos = pinnedMemos.concat(unpinnedMemos).filter((m) => m.rowStatus === "NORMAL");

  useEffect(() => {
    memoService
      .fetchMemos()
      .then(() => {
        // do nth
      })
      .catch((error) => {
        console.error(error);
        toastHelper.error(error.response.data.message);
      });
  }, [updatedTime]);

  useEffect(() => {
<<<<<<< HEAD
    wrapperElement.current?.scrollTo({
      top: 0,
    });
  }, [query, updatedTime]);
=======
    const pageWrapper = document.body.querySelector(".page-wrapper");
    if (pageWrapper) {
      pageWrapper.scrollTo(0, 0);
    }
  }, [query]);
>>>>>>> 0b10d24e

  return (
    <div className="memo-list-container">
      {sortedMemos.map((memo) => (
        <Memo key={`${memo.id}-${memo.createdTs}-${memo.updatedTs}`} memo={memo} />
      ))}
      {isFetching ? (
        <div className="status-text-container fetching-tip">
          <p className="status-text">{t("memo-list.fetching-data")}</p>
        </div>
      ) : (
        <div className="status-text-container">
          <p className="status-text">{sortedMemos.length === 0 ? t("message.no-memos") : showMemoFilter ? "" : t("message.memos-ready")}</p>
        </div>
      )}
    </div>
  );
};

export default MemoList;<|MERGE_RESOLUTION|>--- conflicted
+++ resolved
@@ -93,18 +93,11 @@
   }, [updatedTime]);
 
   useEffect(() => {
-<<<<<<< HEAD
-    wrapperElement.current?.scrollTo({
-      top: 0,
-    });
-  }, [query, updatedTime]);
-=======
     const pageWrapper = document.body.querySelector(".page-wrapper");
     if (pageWrapper) {
       pageWrapper.scrollTo(0, 0);
     }
-  }, [query]);
->>>>>>> 0b10d24e
+  }, [query, updatedTime]);
 
   return (
     <div className="memo-list-container">
