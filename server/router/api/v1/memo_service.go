package v1

import (
	"context"
	"fmt"
	"log/slog"
	"time"
	"unicode/utf8"

	"github.com/lithammer/shortuuid/v4"
	"github.com/pkg/errors"
	"github.com/usememos/gomark/ast"
	"github.com/usememos/gomark/parser"
	"github.com/usememos/gomark/parser/tokenizer"
	"github.com/usememos/gomark/renderer"
	"github.com/usememos/gomark/restore"
	"google.golang.org/grpc/codes"
	"google.golang.org/grpc/status"
	"google.golang.org/protobuf/types/known/emptypb"
	"google.golang.org/protobuf/types/known/timestamppb"

	"github.com/usememos/memos/plugin/webhook"
	v1pb "github.com/usememos/memos/proto/gen/api/v1"
	storepb "github.com/usememos/memos/proto/gen/store"
	"github.com/usememos/memos/server/runner/memopayload"
	"github.com/usememos/memos/store"
)

<<<<<<< HEAD
const (
	// DefaultPageSize is the default page size for listing memos.
	DefaultPageSize = 10
	// DefaultTagPageSize is the default number of memos to loads tags for.
	DefaultTagPageSize = 1_000_000
)

=======
>>>>>>> 840b16f0
func (s *APIV1Service) CreateMemo(ctx context.Context, request *v1pb.CreateMemoRequest) (*v1pb.Memo, error) {
	user, err := s.GetCurrentUser(ctx)
	if err != nil {
		return nil, status.Errorf(codes.Internal, "failed to get user")
	}

	create := &store.Memo{
		UID:        shortuuid.New(),
		CreatorID:  user.ID,
		Content:    request.Content,
		Visibility: convertVisibilityToStore(request.Visibility),
	}
	workspaceMemoRelatedSetting, err := s.Store.GetWorkspaceMemoRelatedSetting(ctx)
	if err != nil {
		return nil, status.Errorf(codes.Internal, "failed to get workspace memo related setting")
	}
	if workspaceMemoRelatedSetting.DisallowPublicVisibility && create.Visibility == store.Public {
		return nil, status.Errorf(codes.PermissionDenied, "disable public memos system setting is enabled")
	}
	contentLengthLimit, err := s.getContentLengthLimit(ctx)
	if err != nil {
		return nil, status.Errorf(codes.Internal, "failed to get content length limit")
	}
	if len(create.Content) > contentLengthLimit {
		return nil, status.Errorf(codes.InvalidArgument, "content too long (max %d characters)", contentLengthLimit)
	}
	if err := memopayload.RebuildMemoPayload(create); err != nil {
		return nil, status.Errorf(codes.Internal, "failed to rebuild memo payload: %v", err)
	}
	if request.Location != nil {
		create.Payload.Location = convertLocationToStore(request.Location)
	}

	memo, err := s.Store.CreateMemo(ctx, create)
	if err != nil {
		return nil, err
	}
	if len(request.Resources) > 0 {
		_, err := s.SetMemoResources(ctx, &v1pb.SetMemoResourcesRequest{
			Name:      fmt.Sprintf("%s%d", MemoNamePrefix, memo.ID),
			Resources: request.Resources,
		})
		if err != nil {
			return nil, errors.Wrap(err, "failed to set memo resources")
		}
	}
	if len(request.Relations) > 0 {
		_, err := s.SetMemoRelations(ctx, &v1pb.SetMemoRelationsRequest{
			Name:      fmt.Sprintf("%s%d", MemoNamePrefix, memo.ID),
			Relations: request.Relations,
		})
		if err != nil {
			return nil, errors.Wrap(err, "failed to set memo relations")
		}
	}

	memoMessage, err := s.convertMemoFromStore(ctx, memo, v1pb.MemoView_MEMO_VIEW_FULL)
	if err != nil {
		return nil, errors.Wrap(err, "failed to convert memo")
	}
	// Try to dispatch webhook when memo is created.
	if err := s.DispatchMemoCreatedWebhook(ctx, memoMessage); err != nil {
		slog.Warn("Failed to dispatch memo created webhook", slog.Any("err", err))
	}

	return memoMessage, nil
}

func (s *APIV1Service) ListMemos(ctx context.Context, request *v1pb.ListMemosRequest) (*v1pb.ListMemosResponse, error) {
	memoFind := &store.FindMemo{
		// Exclude comments by default.
		ExcludeComments: true,
	}

	if request.View == v1pb.MemoView_MEMO_VIEW_TAGS {
		if err := s.buildMemoTagsFindWithFilter(ctx, memoFind, request); err != nil {
			return nil, status.Errorf(codes.InvalidArgument, "failed to build find memos with filter: %v", err)
		}
	} else {
		if err := s.buildMemoFindWithFilter(ctx, memoFind, request.Filter); err != nil {
			return nil, status.Errorf(codes.InvalidArgument, "failed to build find memos with filter: %v", err)
		}
	}

	var limit, offset int
	if request.PageToken != "" {
		var pageToken v1pb.PageToken
		if err := unmarshalPageToken(request.PageToken, &pageToken); err != nil {
			return nil, status.Errorf(codes.InvalidArgument, "invalid page token: %v", err)
		}
		limit = int(pageToken.Limit)
		offset = int(pageToken.Offset)
	} else {
		limit = int(request.PageSize)
	}
	if limit <= 0 {
		limit = DefaultPageSize
	}
	limitPlusOne := limit + 1
	memoFind.Limit = &limitPlusOne
	memoFind.Offset = &offset
	if request.View == v1pb.MemoView_MEMO_VIEW_METADATA_ONLY {
		memoFind.ExcludeContent = true
	}
	memos, err := s.Store.ListMemos(ctx, memoFind)
	if err != nil {
		return nil, status.Errorf(codes.Internal, "failed to list memos: %v", err)
	}

	memoMessages := []*v1pb.Memo{}
	nextPageToken := ""
	if len(memos) == limitPlusOne {
		memos = memos[:limit]
		nextPageToken, err = getPageToken(limit, offset+limit)
		if err != nil {
			return nil, status.Errorf(codes.Internal, "failed to get next page token, error: %v", err)
		}
	}
	for _, memo := range memos {
		memoMessage, err := s.convertMemoFromStore(ctx, memo, request.View)
		if err != nil {
			return nil, errors.Wrap(err, "failed to convert memo")
		}
		memoMessages = append(memoMessages, memoMessage)
	}

	response := &v1pb.ListMemosResponse{
		Memos:         memoMessages,
		NextPageToken: nextPageToken,
	}
	return response, nil
}

func (s *APIV1Service) GetMemo(ctx context.Context, request *v1pb.GetMemoRequest) (*v1pb.Memo, error) {
	id, err := ExtractMemoIDFromName(request.Name)
	if err != nil {
		return nil, status.Errorf(codes.InvalidArgument, "invalid memo name: %v", err)
	}
	memo, err := s.Store.GetMemo(ctx, &store.FindMemo{
		ID: &id,
	})
	if err != nil {
		return nil, err
	}
	if memo == nil {
		return nil, status.Errorf(codes.NotFound, "memo not found")
	}
	if memo.Visibility != store.Public {
		user, err := s.GetCurrentUser(ctx)
		if err != nil {
			return nil, status.Errorf(codes.Internal, "failed to get user")
		}
		if user == nil {
			return nil, status.Errorf(codes.PermissionDenied, "permission denied")
		}
		if memo.Visibility == store.Private && memo.CreatorID != user.ID {
			return nil, status.Errorf(codes.PermissionDenied, "permission denied")
		}
	}

	memoMessage, err := s.convertMemoFromStore(ctx, memo, v1pb.MemoView_MEMO_VIEW_FULL)
	if err != nil {
		return nil, errors.Wrap(err, "failed to convert memo")
	}
	return memoMessage, nil
}

//nolint:all
func (s *APIV1Service) GetMemoByUid(ctx context.Context, request *v1pb.GetMemoByUidRequest) (*v1pb.Memo, error) {
	memo, err := s.Store.GetMemo(ctx, &store.FindMemo{
		UID: &request.Uid,
	})
	if err != nil {
		return nil, err
	}
	if memo == nil {
		return nil, status.Errorf(codes.NotFound, "memo not found")
	}
	if memo.Visibility != store.Public {
		user, err := s.GetCurrentUser(ctx)
		if err != nil {
			return nil, status.Errorf(codes.Internal, "failed to get user")
		}
		if user == nil {
			return nil, status.Errorf(codes.PermissionDenied, "permission denied")
		}
		if memo.Visibility == store.Private && memo.CreatorID != user.ID {
			return nil, status.Errorf(codes.PermissionDenied, "permission denied")
		}
	}

	memoMessage, err := s.convertMemoFromStore(ctx, memo, v1pb.MemoView_MEMO_VIEW_FULL)
	if err != nil {
		return nil, errors.Wrap(err, "failed to convert memo")
	}
	return memoMessage, nil
}

func (s *APIV1Service) UpdateMemo(ctx context.Context, request *v1pb.UpdateMemoRequest) (*v1pb.Memo, error) {
	id, err := ExtractMemoIDFromName(request.Memo.Name)
	if err != nil {
		return nil, status.Errorf(codes.InvalidArgument, "invalid memo name: %v", err)
	}
	if request.UpdateMask == nil || len(request.UpdateMask.Paths) == 0 {
		return nil, status.Errorf(codes.InvalidArgument, "update mask is required")
	}

	memo, err := s.Store.GetMemo(ctx, &store.FindMemo{ID: &id})
	if err != nil {
		return nil, err
	}
	if memo == nil {
		return nil, status.Errorf(codes.NotFound, "memo not found")
	}

	user, err := s.GetCurrentUser(ctx)
	if err != nil {
		return nil, status.Errorf(codes.Internal, "failed to get current user")
	}
	// Only the creator or admin can update the memo.
	if memo.CreatorID != user.ID && !isSuperUser(user) {
		return nil, status.Errorf(codes.PermissionDenied, "permission denied")
	}

	currentTs := time.Now().Unix()
	update := &store.UpdateMemo{
		ID:        id,
		UpdatedTs: &currentTs,
	}
	for _, path := range request.UpdateMask.Paths {
		if path == "content" {
			contentLengthLimit, err := s.getContentLengthLimit(ctx)
			if err != nil {
				return nil, status.Errorf(codes.Internal, "failed to get content length limit")
			}
			if len(request.Memo.Content) > contentLengthLimit {
				return nil, status.Errorf(codes.InvalidArgument, "content too long (max %d characters)", contentLengthLimit)
			}
			memo.Content = request.Memo.Content
			if err := memopayload.RebuildMemoPayload(memo); err != nil {
				return nil, status.Errorf(codes.Internal, "failed to rebuild memo payload: %v", err)
			}
			update.Content = &memo.Content
			update.Payload = memo.Payload
		} else if path == "visibility" {
			workspaceMemoRelatedSetting, err := s.Store.GetWorkspaceMemoRelatedSetting(ctx)
			if err != nil {
				return nil, status.Errorf(codes.Internal, "failed to get workspace memo related setting")
			}
			visibility := convertVisibilityToStore(request.Memo.Visibility)
			if workspaceMemoRelatedSetting.DisallowPublicVisibility && visibility == store.Public {
				return nil, status.Errorf(codes.PermissionDenied, "disable public memos system setting is enabled")
			}
			update.Visibility = &visibility
		} else if path == "row_status" {
			rowStatus := convertRowStatusToStore(request.Memo.RowStatus)
			update.RowStatus = &rowStatus
		} else if path == "create_time" {
			createdTs := request.Memo.CreateTime.AsTime().Unix()
			update.CreatedTs = &createdTs
		} else if path == "display_time" {
			displayTs := request.Memo.DisplayTime.AsTime().Unix()
			memoRelatedSetting, err := s.Store.GetWorkspaceMemoRelatedSetting(ctx)
			if err != nil {
				return nil, status.Errorf(codes.Internal, "failed to get workspace memo related setting")
			}
			if memoRelatedSetting.DisplayWithUpdateTime {
				update.UpdatedTs = &displayTs
			} else {
				update.CreatedTs = &displayTs
			}
		} else if path == "pinned" {
			if _, err := s.Store.UpsertMemoOrganizer(ctx, &store.MemoOrganizer{
				MemoID: id,
				UserID: user.ID,
				Pinned: request.Memo.Pinned,
			}); err != nil {
				return nil, status.Errorf(codes.Internal, "failed to upsert memo organizer")
			}
		} else if path == "resources" {
			_, err := s.SetMemoResources(ctx, &v1pb.SetMemoResourcesRequest{
				Name:      request.Memo.Name,
				Resources: request.Memo.Resources,
			})
			if err != nil {
				return nil, errors.Wrap(err, "failed to set memo resources")
			}
		} else if path == "relations" {
			_, err := s.SetMemoRelations(ctx, &v1pb.SetMemoRelationsRequest{
				Name:      request.Memo.Name,
				Relations: request.Memo.Relations,
			})
			if err != nil {
				return nil, errors.Wrap(err, "failed to set memo relations")
			}
		} else if path == "location" {
			payload := memo.Payload
			payload.Location = convertLocationToStore(request.Memo.Location)
			update.Payload = payload
		}
	}

	if err = s.Store.UpdateMemo(ctx, update); err != nil {
		return nil, status.Errorf(codes.Internal, "failed to update memo")
	}

	memo, err = s.Store.GetMemo(ctx, &store.FindMemo{
		ID: &id,
	})
	if err != nil {
		return nil, errors.Wrap(err, "failed to get memo")
	}
	memoMessage, err := s.convertMemoFromStore(ctx, memo, v1pb.MemoView_MEMO_VIEW_FULL)
	if err != nil {
		return nil, errors.Wrap(err, "failed to convert memo")
	}
	// Try to dispatch webhook when memo is updated.
	if err := s.DispatchMemoUpdatedWebhook(ctx, memoMessage); err != nil {
		slog.Warn("Failed to dispatch memo updated webhook", slog.Any("err", err))
	}

	return memoMessage, nil
}

func (s *APIV1Service) DeleteMemo(ctx context.Context, request *v1pb.DeleteMemoRequest) (*emptypb.Empty, error) {
	id, err := ExtractMemoIDFromName(request.Name)
	if err != nil {
		return nil, status.Errorf(codes.InvalidArgument, "invalid memo name: %v", err)
	}
	memo, err := s.Store.GetMemo(ctx, &store.FindMemo{
		ID: &id,
	})
	if err != nil {
		return nil, err
	}
	if memo == nil {
		return nil, status.Errorf(codes.NotFound, "memo not found")
	}

	user, err := s.GetCurrentUser(ctx)
	if err != nil {
		return nil, status.Errorf(codes.Internal, "failed to get current user")
	}
	// Only the creator or admin can update the memo.
	if memo.CreatorID != user.ID && !isSuperUser(user) {
		return nil, status.Errorf(codes.PermissionDenied, "permission denied")
	}

	if memoMessage, err := s.convertMemoFromStore(ctx, memo, v1pb.MemoView_MEMO_VIEW_METADATA_ONLY); err == nil {
		// Try to dispatch webhook when memo is deleted.
		if err := s.DispatchMemoDeletedWebhook(ctx, memoMessage); err != nil {
			slog.Warn("Failed to dispatch memo deleted webhook", slog.Any("err", err))
		}
	}

	if err = s.Store.DeleteMemo(ctx, &store.DeleteMemo{ID: id}); err != nil {
		return nil, status.Errorf(codes.Internal, "failed to delete memo")
	}

	// Delete memo relation
	if err := s.Store.DeleteMemoRelation(ctx, &store.DeleteMemoRelation{MemoID: &id}); err != nil {
		return nil, status.Errorf(codes.Internal, "failed to delete memo relations")
	}

	// Delete related resources.
	resources, err := s.Store.ListResources(ctx, &store.FindResource{MemoID: &id})
	if err != nil {
		return nil, status.Errorf(codes.Internal, "failed to list resources")
	}
	for _, resource := range resources {
		if err := s.Store.DeleteResource(ctx, &store.DeleteResource{ID: resource.ID}); err != nil {
			return nil, status.Errorf(codes.Internal, "failed to delete resource")
		}
	}

	// Delete memo comments
	commentType := store.MemoRelationComment
	relations, err := s.Store.ListMemoRelations(ctx, &store.FindMemoRelation{RelatedMemoID: &id, Type: &commentType})
	if err != nil {
		return nil, status.Errorf(codes.Internal, "failed to list memo comments")
	}
	for _, relation := range relations {
		if _, err := s.DeleteMemo(ctx, &v1pb.DeleteMemoRequest{Name: fmt.Sprintf("%s%d", MemoNamePrefix, relation.MemoID)}); err != nil {
			return nil, status.Errorf(codes.Internal, "failed to delete memo comment")
		}
	}

	// Delete memo references
	referenceType := store.MemoRelationReference
	if err := s.Store.DeleteMemoRelation(ctx, &store.DeleteMemoRelation{RelatedMemoID: &id, Type: &referenceType}); err != nil {
		return nil, status.Errorf(codes.Internal, "failed to delete memo references")
	}

	return &emptypb.Empty{}, nil
}

func (s *APIV1Service) CreateMemoComment(ctx context.Context, request *v1pb.CreateMemoCommentRequest) (*v1pb.Memo, error) {
	id, err := ExtractMemoIDFromName(request.Name)
	if err != nil {
		return nil, status.Errorf(codes.InvalidArgument, "invalid memo name: %v", err)
	}
	relatedMemo, err := s.Store.GetMemo(ctx, &store.FindMemo{ID: &id})
	if err != nil {
		return nil, status.Errorf(codes.Internal, "failed to get memo")
	}

	// Create the comment memo first.
	memo, err := s.CreateMemo(ctx, request.Comment)
	if err != nil {
		return nil, status.Errorf(codes.Internal, "failed to create memo")
	}

	// Build the relation between the comment memo and the original memo.
	memoID, err := ExtractMemoIDFromName(memo.Name)
	if err != nil {
		return nil, status.Errorf(codes.InvalidArgument, "invalid memo name: %v", err)
	}
	_, err = s.Store.UpsertMemoRelation(ctx, &store.MemoRelation{
		MemoID:        memoID,
		RelatedMemoID: relatedMemo.ID,
		Type:          store.MemoRelationComment,
	})
	if err != nil {
		return nil, status.Errorf(codes.Internal, "failed to create memo relation")
	}
	creatorID, err := ExtractUserIDFromName(memo.Creator)
	if err != nil {
		return nil, status.Errorf(codes.InvalidArgument, "invalid memo creator")
	}
	if memo.Visibility != v1pb.Visibility_PRIVATE && creatorID != relatedMemo.CreatorID {
		activity, err := s.Store.CreateActivity(ctx, &store.Activity{
			CreatorID: creatorID,
			Type:      store.ActivityTypeMemoComment,
			Level:     store.ActivityLevelInfo,
			Payload: &storepb.ActivityPayload{
				MemoComment: &storepb.ActivityMemoCommentPayload{
					MemoId:        memoID,
					RelatedMemoId: relatedMemo.ID,
				},
			},
		})
		if err != nil {
			return nil, status.Errorf(codes.Internal, "failed to create activity")
		}
		if _, err := s.Store.CreateInbox(ctx, &store.Inbox{
			SenderID:   creatorID,
			ReceiverID: relatedMemo.CreatorID,
			Status:     store.UNREAD,
			Message: &storepb.InboxMessage{
				Type:       storepb.InboxMessage_MEMO_COMMENT,
				ActivityId: &activity.ID,
			},
		}); err != nil {
			return nil, status.Errorf(codes.Internal, "failed to create inbox")
		}
	}

	return memo, nil
}

func (s *APIV1Service) ListMemoComments(ctx context.Context, request *v1pb.ListMemoCommentsRequest) (*v1pb.ListMemoCommentsResponse, error) {
	id, err := ExtractMemoIDFromName(request.Name)
	if err != nil {
		return nil, status.Errorf(codes.InvalidArgument, "invalid memo name: %v", err)
	}
	memoRelationComment := store.MemoRelationComment
	memoRelations, err := s.Store.ListMemoRelations(ctx, &store.FindMemoRelation{
		RelatedMemoID: &id,
		Type:          &memoRelationComment,
	})
	if err != nil {
		return nil, status.Errorf(codes.Internal, "failed to list memo relations")
	}

	var memos []*v1pb.Memo
	for _, memoRelation := range memoRelations {
		memo, err := s.Store.GetMemo(ctx, &store.FindMemo{
			ID: &memoRelation.MemoID,
		})
		if err != nil {
			return nil, status.Errorf(codes.Internal, "failed to get memo")
		}
		if memo != nil {
			memoMessage, err := s.convertMemoFromStore(ctx, memo, v1pb.MemoView_MEMO_VIEW_FULL)
			if err != nil {
				return nil, errors.Wrap(err, "failed to convert memo")
			}
			memos = append(memos, memoMessage)
		}
	}

	response := &v1pb.ListMemoCommentsResponse{
		Memos: memos,
	}
	return response, nil
}

func (s *APIV1Service) RenameMemoTag(ctx context.Context, request *v1pb.RenameMemoTagRequest) (*emptypb.Empty, error) {
	user, err := s.GetCurrentUser(ctx)
	if err != nil {
		return nil, status.Errorf(codes.Internal, "failed to get current user")
	}

	workspaceMemoRelatedSetting, err := s.Store.GetWorkspaceMemoRelatedSetting(ctx)
	if err != nil {
		return nil, status.Errorf(codes.Internal, "failed to get workspace memo related setting")
	}

	memoFind := &store.FindMemo{
		CreatorID:       &user.ID,
		PayloadFind:     &store.FindMemoPayload{TagSearch: []string{request.OldTag}},
		ExcludeComments: true,
		ShareTags:       workspaceMemoRelatedSetting.ShareTags,
	}
	if (request.Parent) != "memos/-" {
		memoID, err := ExtractMemoIDFromName(request.Parent)
		if err != nil {
			return nil, status.Errorf(codes.InvalidArgument, "invalid memo name: %v", err)
		}
		memoFind.ID = &memoID
	}

	memos, err := s.Store.ListMemos(ctx, memoFind)
	if err != nil {
		return nil, status.Errorf(codes.Internal, "failed to list memos")
	}

	for _, memo := range memos {
		nodes, err := parser.Parse(tokenizer.Tokenize(memo.Content))
		if err != nil {
			return nil, status.Errorf(codes.Internal, "failed to parse memo: %v", err)
		}
		memopayload.TraverseASTNodes(nodes, func(node ast.Node) {
			if tag, ok := node.(*ast.Tag); ok && tag.Content == request.OldTag {
				tag.Content = request.NewTag
			}
		})
		memo.Content = restore.Restore(nodes)
		if err := memopayload.RebuildMemoPayload(memo); err != nil {
			return nil, status.Errorf(codes.Internal, "failed to rebuild memo payload: %v", err)
		}
		if err := s.Store.UpdateMemo(ctx, &store.UpdateMemo{
			ID:      memo.ID,
			Content: &memo.Content,
			Payload: memo.Payload,
		}); err != nil {
			return nil, status.Errorf(codes.Internal, "failed to update memo: %v", err)
		}
	}

	return &emptypb.Empty{}, nil
}

func (s *APIV1Service) DeleteMemoTag(ctx context.Context, request *v1pb.DeleteMemoTagRequest) (*emptypb.Empty, error) {
	user, err := s.GetCurrentUser(ctx)
	if err != nil {
		return nil, status.Errorf(codes.Internal, "failed to get current user")
	}

	workspaceMemoRelatedSetting, err := s.Store.GetWorkspaceMemoRelatedSetting(ctx)
	if err != nil {
		return nil, status.Errorf(codes.Internal, "failed to get workspace memo related setting")
	}

	memoFind := &store.FindMemo{
		CreatorID:       &user.ID,
		PayloadFind:     &store.FindMemoPayload{TagSearch: []string{request.Tag}},
		ExcludeContent:  true,
		ExcludeComments: true,
		ShareTags:       workspaceMemoRelatedSetting.ShareTags,
	}
	if (request.Parent) != "memos/-" {
		memoID, err := ExtractMemoIDFromName(request.Parent)
		if err != nil {
			return nil, status.Errorf(codes.InvalidArgument, "invalid memo name: %v", err)
		}
		memoFind.ID = &memoID
	}

	memos, err := s.Store.ListMemos(ctx, memoFind)
	if err != nil {
		return nil, status.Errorf(codes.Internal, "failed to list memos")
	}

	for _, memo := range memos {
		if request.DeleteRelatedMemos {
			err := s.Store.DeleteMemo(ctx, &store.DeleteMemo{ID: memo.ID})
			if err != nil {
				return nil, status.Errorf(codes.Internal, "failed to delete memo")
			}
		} else {
			archived := store.Archived
			err := s.Store.UpdateMemo(ctx, &store.UpdateMemo{
				ID:        memo.ID,
				RowStatus: &archived,
			})
			if err != nil {
				return nil, status.Errorf(codes.Internal, "failed to update memo")
			}
		}
	}

	return &emptypb.Empty{}, nil
}

<<<<<<< HEAD
func (s *APIV1Service) convertMemoFromStore(ctx context.Context, memo *store.Memo, view v1pb.MemoView) (*v1pb.Memo, error) {
	displayTs := memo.CreatedTs
	workspaceMemoRelatedSetting, err := s.Store.GetWorkspaceMemoRelatedSetting(ctx)
	if err != nil {
		return nil, errors.Wrap(err, "failed to get workspace memo related setting")
	}
	if workspaceMemoRelatedSetting.DisplayWithUpdateTime {
		displayTs = memo.UpdatedTs
	}

	name := fmt.Sprintf("%s%d", MemoNamePrefix, memo.ID)
	memoMessage := &v1pb.Memo{
		Name:        name,
		Uid:         memo.UID,
		RowStatus:   convertRowStatusFromStore(memo.RowStatus),
		Creator:     fmt.Sprintf("%s%d", UserNamePrefix, memo.CreatorID),
		CreateTime:  timestamppb.New(time.Unix(memo.CreatedTs, 0)),
		UpdateTime:  timestamppb.New(time.Unix(memo.UpdatedTs, 0)),
		DisplayTime: timestamppb.New(time.Unix(displayTs, 0)),
		Content:     memo.Content,
		Visibility:  convertVisibilityFromStore(memo.Visibility),
		Pinned:      memo.Pinned,
	}
	if memo.Payload != nil {
		memoMessage.Property = convertMemoPropertyFromStore(memo.Payload.Property)
		memoMessage.Location = convertLocationFromStore(memo.Payload.Location)
	}
	if memo.ParentID != nil {
		parent := fmt.Sprintf("%s%d", MemoNamePrefix, *memo.ParentID)
		memoMessage.Parent = &parent
	}

	// Fill content when view is MEMO_VIEW_FULL.
	if view == v1pb.MemoView_MEMO_VIEW_FULL {
		listMemoRelationsResponse, err := s.ListMemoRelations(ctx, &v1pb.ListMemoRelationsRequest{Name: name})
		if err != nil {
			return nil, errors.Wrap(err, "failed to list memo relations")
		}
		memoMessage.Relations = listMemoRelationsResponse.Relations

		listMemoResourcesResponse, err := s.ListMemoResources(ctx, &v1pb.ListMemoResourcesRequest{Name: name})
		if err != nil {
			return nil, errors.Wrap(err, "failed to list memo resources")
		}
		memoMessage.Resources = listMemoResourcesResponse.Resources

		listMemoReactionsResponse, err := s.ListMemoReactions(ctx, &v1pb.ListMemoReactionsRequest{Name: name})
		if err != nil {
			return nil, errors.Wrap(err, "failed to list memo reactions")
		}
		memoMessage.Reactions = listMemoReactionsResponse.Reactions

		nodes, err := parser.Parse(tokenizer.Tokenize(memo.Content))
		if err != nil {
			return nil, errors.Wrap(err, "failed to parse content")
		}
		memoMessage.Nodes = convertFromASTNodes(nodes)

		snippet, err := getMemoContentSnippet(memo.Content)
		if err != nil {
			return nil, errors.Wrap(err, "failed to get memo content snippet")
		}
		memoMessage.Snippet = snippet
	}

	return memoMessage, nil
}

func convertMemoPropertyFromStore(property *storepb.MemoPayload_Property) *v1pb.MemoProperty {
	if property == nil {
		return nil
	}
	return &v1pb.MemoProperty{
		Tags:               property.Tags,
		HasLink:            property.HasLink,
		HasTaskList:        property.HasTaskList,
		HasCode:            property.HasCode,
		HasIncompleteTasks: property.HasIncompleteTasks,
	}
}

func convertLocationFromStore(location *storepb.MemoPayload_Location) *v1pb.Location {
	if location == nil {
		return nil
	}
	return &v1pb.Location{
		Placeholder: location.Placeholder,
		Latitude:    location.Latitude,
		Longitude:   location.Longitude,
	}
}

func convertLocationToStore(location *v1pb.Location) *storepb.MemoPayload_Location {
	if location == nil {
		return nil
	}
	return &storepb.MemoPayload_Location{
		Placeholder: location.Placeholder,
		Latitude:    location.Latitude,
		Longitude:   location.Longitude,
	}
}

func convertVisibilityFromStore(visibility store.Visibility) v1pb.Visibility {
	switch visibility {
	case store.Private:
		return v1pb.Visibility_PRIVATE
	case store.Protected:
		return v1pb.Visibility_PROTECTED
	case store.Public:
		return v1pb.Visibility_PUBLIC
	default:
		return v1pb.Visibility_VISIBILITY_UNSPECIFIED
	}
}

func convertVisibilityToStore(visibility v1pb.Visibility) store.Visibility {
	switch visibility {
	case v1pb.Visibility_PRIVATE:
		return store.Private
	case v1pb.Visibility_PROTECTED:
		return store.Protected
	case v1pb.Visibility_PUBLIC:
		return store.Public
	default:
		return store.Private
	}
}

func (s *APIV1Service) buildMemoTagsFindWithFilter(ctx context.Context, find *store.FindMemo, request *v1pb.ListMemosRequest) error {
	workspaceMemoRelatedSetting, err := s.Store.GetWorkspaceMemoRelatedSetting(ctx)
	if err != nil {
		return status.Errorf(codes.Internal, "failed to get workspace memo related setting")
	}

	if !workspaceMemoRelatedSetting.ShareTags {
		return status.Errorf(codes.Internal, "Sharing tags is not enabled")
	}

	user, err := s.GetCurrentUser(ctx)
	if err != nil {
		return status.Errorf(codes.Internal, "failed to get current user")
	}

	if user == nil {
		return status.Errorf(codes.Internal, "User need to be set to share tags")
	}

	find.CreatorID = &user.ID
	find.ExcludeComments = true
	find.ExcludeContent = true
	find.ShareTags = true
	find.RowStatus = varPtr(store.Normal)

	request.PageSize = DefaultTagPageSize

	return nil
}

func (s *APIV1Service) buildMemoFindWithFilter(ctx context.Context, find *store.FindMemo, filter string) error {
	if find.PayloadFind == nil {
		find.PayloadFind = &store.FindMemoPayload{}
	}
	if filter != "" {
		filter, err := parseMemoFilter(filter)
		if err != nil {
			return status.Errorf(codes.InvalidArgument, "invalid filter: %v", err)
		}
		if len(filter.ContentSearch) > 0 {
			find.ContentSearch = filter.ContentSearch
		}
		if len(filter.Visibilities) > 0 {
			find.VisibilityList = filter.Visibilities
		}
		if filter.TagSearch != nil {
			if find.PayloadFind == nil {
				find.PayloadFind = &store.FindMemoPayload{}
			}
			find.PayloadFind.TagSearch = filter.TagSearch
		}
		if filter.OrderByPinned {
			find.OrderByPinned = filter.OrderByPinned
		}
		if filter.OrderByTimeAsc {
			find.OrderByTimeAsc = filter.OrderByTimeAsc
		}
		if filter.DisplayTimeAfter != nil {
			workspaceMemoRelatedSetting, err := s.Store.GetWorkspaceMemoRelatedSetting(ctx)
			if err != nil {
				return status.Errorf(codes.Internal, "failed to get workspace memo related setting")
			}
			if workspaceMemoRelatedSetting.DisplayWithUpdateTime {
				find.UpdatedTsAfter = filter.DisplayTimeAfter
			} else {
				find.CreatedTsAfter = filter.DisplayTimeAfter
			}
		}
		if filter.DisplayTimeBefore != nil {
			workspaceMemoRelatedSetting, err := s.Store.GetWorkspaceMemoRelatedSetting(ctx)
			if err != nil {
				return status.Errorf(codes.Internal, "failed to get workspace memo related setting")
			}
			if workspaceMemoRelatedSetting.DisplayWithUpdateTime {
				find.UpdatedTsBefore = filter.DisplayTimeBefore
			} else {
				find.CreatedTsBefore = filter.DisplayTimeBefore
			}
		}
		if filter.Creator != nil {
			userID, err := ExtractUserIDFromName(*filter.Creator)
			if err != nil {
				return errors.Wrap(err, "invalid user name")
			}
			user, err := s.Store.GetUser(ctx, &store.FindUser{
				ID: &userID,
			})
			if err != nil {
				return status.Errorf(codes.Internal, "failed to get user")
			}
			if user == nil {
				return status.Errorf(codes.NotFound, "user not found")
			}
			find.CreatorID = &user.ID
		}
		if filter.RowStatus != nil {
			find.RowStatus = filter.RowStatus
		}
		if filter.Random {
			find.Random = filter.Random
		}
		if filter.Limit != nil {
			find.Limit = filter.Limit
		}
		if filter.IncludeComments {
			find.ExcludeComments = false
		}
		if filter.HasLink {
			find.PayloadFind.HasLink = true
		}
		if filter.HasTaskList {
			find.PayloadFind.HasTaskList = true
		}
		if filter.HasCode {
			find.PayloadFind.HasCode = true
		}
		if filter.HasIncompleteTasks {
			find.PayloadFind.HasIncompleteTasks = true
		}
	}

	user, err := s.GetCurrentUser(ctx)
	if err != nil {
		return status.Errorf(codes.Internal, "failed to get current user")
	}
	// If the user is not authenticated, only public memos are visible.
	if user == nil {
		if filter == "" {
			// If no filter is provided, return an error.
			return status.Errorf(codes.InvalidArgument, "filter is required for unauthenticated user")
		}

		find.VisibilityList = []store.Visibility{store.Public}
	} else if find.CreatorID == nil || *find.CreatorID != user.ID {
		// If creator is not specified or the creator is not the current user, only public and protected memos are visible.
		find.VisibilityList = []store.Visibility{store.Public, store.Protected}
	}

	workspaceMemoRelatedSetting, err := s.Store.GetWorkspaceMemoRelatedSetting(ctx)
	if err != nil {
		return status.Errorf(codes.Internal, "failed to get workspace memo related setting")
	}
	if workspaceMemoRelatedSetting.DisplayWithUpdateTime {
		find.OrderByUpdatedTs = true
	}
	return nil
}

=======
>>>>>>> 840b16f0
func (s *APIV1Service) getContentLengthLimit(ctx context.Context) (int, error) {
	workspaceMemoRelatedSetting, err := s.Store.GetWorkspaceMemoRelatedSetting(ctx)
	if err != nil {
		return 0, status.Errorf(codes.Internal, "failed to get workspace memo related setting")
	}
	return int(workspaceMemoRelatedSetting.ContentLengthLimit), nil
}

// DispatchMemoCreatedWebhook dispatches webhook when memo is created.
func (s *APIV1Service) DispatchMemoCreatedWebhook(ctx context.Context, memo *v1pb.Memo) error {
	return s.dispatchMemoRelatedWebhook(ctx, memo, "memos.memo.created")
}

// DispatchMemoUpdatedWebhook dispatches webhook when memo is updated.
func (s *APIV1Service) DispatchMemoUpdatedWebhook(ctx context.Context, memo *v1pb.Memo) error {
	return s.dispatchMemoRelatedWebhook(ctx, memo, "memos.memo.updated")
}

// DispatchMemoDeletedWebhook dispatches webhook when memo is deleted.
func (s *APIV1Service) DispatchMemoDeletedWebhook(ctx context.Context, memo *v1pb.Memo) error {
	return s.dispatchMemoRelatedWebhook(ctx, memo, "memos.memo.deleted")
}

func (s *APIV1Service) dispatchMemoRelatedWebhook(ctx context.Context, memo *v1pb.Memo, activityType string) error {
	creatorID, err := ExtractUserIDFromName(memo.Creator)
	if err != nil {
		return status.Errorf(codes.InvalidArgument, "invalid memo creator")
	}
	webhooks, err := s.Store.ListWebhooks(ctx, &store.FindWebhook{
		CreatorID: &creatorID,
	})
	if err != nil {
		return err
	}
	for _, hook := range webhooks {
		payload, err := convertMemoToWebhookPayload(memo)
		if err != nil {
			return errors.Wrap(err, "failed to convert memo to webhook payload")
		}
		payload.ActivityType = activityType
		payload.Url = hook.URL
		if err := webhook.Post(payload); err != nil {
			return errors.Wrap(err, "failed to post webhook")
		}
	}
	return nil
}

func convertMemoToWebhookPayload(memo *v1pb.Memo) (*v1pb.WebhookRequestPayload, error) {
	creatorID, err := ExtractUserIDFromName(memo.Creator)
	if err != nil {
		return nil, errors.Wrap(err, "invalid memo creator")
	}
	return &v1pb.WebhookRequestPayload{
		CreatorId:  creatorID,
		CreateTime: timestamppb.New(time.Now()),
		Memo:       memo,
	}, nil
}

func getMemoContentSnippet(content string) (string, error) {
	nodes, err := parser.Parse(tokenizer.Tokenize(content))
	if err != nil {
		return "", errors.Wrap(err, "failed to parse content")
	}

	plainText := renderer.NewStringRenderer().Render(nodes)
	if len(plainText) > 64 {
		return substring(plainText, 64) + "...", nil
	}
	return plainText, nil
}

func substring(s string, length int) string {
	if length <= 0 {
		return ""
	}

	runeCount := 0
	byteIndex := 0
	for byteIndex < len(s) {
		_, size := utf8.DecodeRuneInString(s[byteIndex:])
		byteIndex += size
		runeCount++
		if runeCount == length {
			break
		}
	}

	return s[:byteIndex]
}<|MERGE_RESOLUTION|>--- conflicted
+++ resolved
@@ -26,16 +26,6 @@
 	"github.com/usememos/memos/store"
 )
 
-<<<<<<< HEAD
-const (
-	// DefaultPageSize is the default page size for listing memos.
-	DefaultPageSize = 10
-	// DefaultTagPageSize is the default number of memos to loads tags for.
-	DefaultTagPageSize = 1_000_000
-)
-
-=======
->>>>>>> 840b16f0
 func (s *APIV1Service) CreateMemo(ctx context.Context, request *v1pb.CreateMemoRequest) (*v1pb.Memo, error) {
 	user, err := s.GetCurrentUser(ctx)
 	if err != nil {
@@ -641,286 +631,6 @@
 	return &emptypb.Empty{}, nil
 }
 
-<<<<<<< HEAD
-func (s *APIV1Service) convertMemoFromStore(ctx context.Context, memo *store.Memo, view v1pb.MemoView) (*v1pb.Memo, error) {
-	displayTs := memo.CreatedTs
-	workspaceMemoRelatedSetting, err := s.Store.GetWorkspaceMemoRelatedSetting(ctx)
-	if err != nil {
-		return nil, errors.Wrap(err, "failed to get workspace memo related setting")
-	}
-	if workspaceMemoRelatedSetting.DisplayWithUpdateTime {
-		displayTs = memo.UpdatedTs
-	}
-
-	name := fmt.Sprintf("%s%d", MemoNamePrefix, memo.ID)
-	memoMessage := &v1pb.Memo{
-		Name:        name,
-		Uid:         memo.UID,
-		RowStatus:   convertRowStatusFromStore(memo.RowStatus),
-		Creator:     fmt.Sprintf("%s%d", UserNamePrefix, memo.CreatorID),
-		CreateTime:  timestamppb.New(time.Unix(memo.CreatedTs, 0)),
-		UpdateTime:  timestamppb.New(time.Unix(memo.UpdatedTs, 0)),
-		DisplayTime: timestamppb.New(time.Unix(displayTs, 0)),
-		Content:     memo.Content,
-		Visibility:  convertVisibilityFromStore(memo.Visibility),
-		Pinned:      memo.Pinned,
-	}
-	if memo.Payload != nil {
-		memoMessage.Property = convertMemoPropertyFromStore(memo.Payload.Property)
-		memoMessage.Location = convertLocationFromStore(memo.Payload.Location)
-	}
-	if memo.ParentID != nil {
-		parent := fmt.Sprintf("%s%d", MemoNamePrefix, *memo.ParentID)
-		memoMessage.Parent = &parent
-	}
-
-	// Fill content when view is MEMO_VIEW_FULL.
-	if view == v1pb.MemoView_MEMO_VIEW_FULL {
-		listMemoRelationsResponse, err := s.ListMemoRelations(ctx, &v1pb.ListMemoRelationsRequest{Name: name})
-		if err != nil {
-			return nil, errors.Wrap(err, "failed to list memo relations")
-		}
-		memoMessage.Relations = listMemoRelationsResponse.Relations
-
-		listMemoResourcesResponse, err := s.ListMemoResources(ctx, &v1pb.ListMemoResourcesRequest{Name: name})
-		if err != nil {
-			return nil, errors.Wrap(err, "failed to list memo resources")
-		}
-		memoMessage.Resources = listMemoResourcesResponse.Resources
-
-		listMemoReactionsResponse, err := s.ListMemoReactions(ctx, &v1pb.ListMemoReactionsRequest{Name: name})
-		if err != nil {
-			return nil, errors.Wrap(err, "failed to list memo reactions")
-		}
-		memoMessage.Reactions = listMemoReactionsResponse.Reactions
-
-		nodes, err := parser.Parse(tokenizer.Tokenize(memo.Content))
-		if err != nil {
-			return nil, errors.Wrap(err, "failed to parse content")
-		}
-		memoMessage.Nodes = convertFromASTNodes(nodes)
-
-		snippet, err := getMemoContentSnippet(memo.Content)
-		if err != nil {
-			return nil, errors.Wrap(err, "failed to get memo content snippet")
-		}
-		memoMessage.Snippet = snippet
-	}
-
-	return memoMessage, nil
-}
-
-func convertMemoPropertyFromStore(property *storepb.MemoPayload_Property) *v1pb.MemoProperty {
-	if property == nil {
-		return nil
-	}
-	return &v1pb.MemoProperty{
-		Tags:               property.Tags,
-		HasLink:            property.HasLink,
-		HasTaskList:        property.HasTaskList,
-		HasCode:            property.HasCode,
-		HasIncompleteTasks: property.HasIncompleteTasks,
-	}
-}
-
-func convertLocationFromStore(location *storepb.MemoPayload_Location) *v1pb.Location {
-	if location == nil {
-		return nil
-	}
-	return &v1pb.Location{
-		Placeholder: location.Placeholder,
-		Latitude:    location.Latitude,
-		Longitude:   location.Longitude,
-	}
-}
-
-func convertLocationToStore(location *v1pb.Location) *storepb.MemoPayload_Location {
-	if location == nil {
-		return nil
-	}
-	return &storepb.MemoPayload_Location{
-		Placeholder: location.Placeholder,
-		Latitude:    location.Latitude,
-		Longitude:   location.Longitude,
-	}
-}
-
-func convertVisibilityFromStore(visibility store.Visibility) v1pb.Visibility {
-	switch visibility {
-	case store.Private:
-		return v1pb.Visibility_PRIVATE
-	case store.Protected:
-		return v1pb.Visibility_PROTECTED
-	case store.Public:
-		return v1pb.Visibility_PUBLIC
-	default:
-		return v1pb.Visibility_VISIBILITY_UNSPECIFIED
-	}
-}
-
-func convertVisibilityToStore(visibility v1pb.Visibility) store.Visibility {
-	switch visibility {
-	case v1pb.Visibility_PRIVATE:
-		return store.Private
-	case v1pb.Visibility_PROTECTED:
-		return store.Protected
-	case v1pb.Visibility_PUBLIC:
-		return store.Public
-	default:
-		return store.Private
-	}
-}
-
-func (s *APIV1Service) buildMemoTagsFindWithFilter(ctx context.Context, find *store.FindMemo, request *v1pb.ListMemosRequest) error {
-	workspaceMemoRelatedSetting, err := s.Store.GetWorkspaceMemoRelatedSetting(ctx)
-	if err != nil {
-		return status.Errorf(codes.Internal, "failed to get workspace memo related setting")
-	}
-
-	if !workspaceMemoRelatedSetting.ShareTags {
-		return status.Errorf(codes.Internal, "Sharing tags is not enabled")
-	}
-
-	user, err := s.GetCurrentUser(ctx)
-	if err != nil {
-		return status.Errorf(codes.Internal, "failed to get current user")
-	}
-
-	if user == nil {
-		return status.Errorf(codes.Internal, "User need to be set to share tags")
-	}
-
-	find.CreatorID = &user.ID
-	find.ExcludeComments = true
-	find.ExcludeContent = true
-	find.ShareTags = true
-	find.RowStatus = varPtr(store.Normal)
-
-	request.PageSize = DefaultTagPageSize
-
-	return nil
-}
-
-func (s *APIV1Service) buildMemoFindWithFilter(ctx context.Context, find *store.FindMemo, filter string) error {
-	if find.PayloadFind == nil {
-		find.PayloadFind = &store.FindMemoPayload{}
-	}
-	if filter != "" {
-		filter, err := parseMemoFilter(filter)
-		if err != nil {
-			return status.Errorf(codes.InvalidArgument, "invalid filter: %v", err)
-		}
-		if len(filter.ContentSearch) > 0 {
-			find.ContentSearch = filter.ContentSearch
-		}
-		if len(filter.Visibilities) > 0 {
-			find.VisibilityList = filter.Visibilities
-		}
-		if filter.TagSearch != nil {
-			if find.PayloadFind == nil {
-				find.PayloadFind = &store.FindMemoPayload{}
-			}
-			find.PayloadFind.TagSearch = filter.TagSearch
-		}
-		if filter.OrderByPinned {
-			find.OrderByPinned = filter.OrderByPinned
-		}
-		if filter.OrderByTimeAsc {
-			find.OrderByTimeAsc = filter.OrderByTimeAsc
-		}
-		if filter.DisplayTimeAfter != nil {
-			workspaceMemoRelatedSetting, err := s.Store.GetWorkspaceMemoRelatedSetting(ctx)
-			if err != nil {
-				return status.Errorf(codes.Internal, "failed to get workspace memo related setting")
-			}
-			if workspaceMemoRelatedSetting.DisplayWithUpdateTime {
-				find.UpdatedTsAfter = filter.DisplayTimeAfter
-			} else {
-				find.CreatedTsAfter = filter.DisplayTimeAfter
-			}
-		}
-		if filter.DisplayTimeBefore != nil {
-			workspaceMemoRelatedSetting, err := s.Store.GetWorkspaceMemoRelatedSetting(ctx)
-			if err != nil {
-				return status.Errorf(codes.Internal, "failed to get workspace memo related setting")
-			}
-			if workspaceMemoRelatedSetting.DisplayWithUpdateTime {
-				find.UpdatedTsBefore = filter.DisplayTimeBefore
-			} else {
-				find.CreatedTsBefore = filter.DisplayTimeBefore
-			}
-		}
-		if filter.Creator != nil {
-			userID, err := ExtractUserIDFromName(*filter.Creator)
-			if err != nil {
-				return errors.Wrap(err, "invalid user name")
-			}
-			user, err := s.Store.GetUser(ctx, &store.FindUser{
-				ID: &userID,
-			})
-			if err != nil {
-				return status.Errorf(codes.Internal, "failed to get user")
-			}
-			if user == nil {
-				return status.Errorf(codes.NotFound, "user not found")
-			}
-			find.CreatorID = &user.ID
-		}
-		if filter.RowStatus != nil {
-			find.RowStatus = filter.RowStatus
-		}
-		if filter.Random {
-			find.Random = filter.Random
-		}
-		if filter.Limit != nil {
-			find.Limit = filter.Limit
-		}
-		if filter.IncludeComments {
-			find.ExcludeComments = false
-		}
-		if filter.HasLink {
-			find.PayloadFind.HasLink = true
-		}
-		if filter.HasTaskList {
-			find.PayloadFind.HasTaskList = true
-		}
-		if filter.HasCode {
-			find.PayloadFind.HasCode = true
-		}
-		if filter.HasIncompleteTasks {
-			find.PayloadFind.HasIncompleteTasks = true
-		}
-	}
-
-	user, err := s.GetCurrentUser(ctx)
-	if err != nil {
-		return status.Errorf(codes.Internal, "failed to get current user")
-	}
-	// If the user is not authenticated, only public memos are visible.
-	if user == nil {
-		if filter == "" {
-			// If no filter is provided, return an error.
-			return status.Errorf(codes.InvalidArgument, "filter is required for unauthenticated user")
-		}
-
-		find.VisibilityList = []store.Visibility{store.Public}
-	} else if find.CreatorID == nil || *find.CreatorID != user.ID {
-		// If creator is not specified or the creator is not the current user, only public and protected memos are visible.
-		find.VisibilityList = []store.Visibility{store.Public, store.Protected}
-	}
-
-	workspaceMemoRelatedSetting, err := s.Store.GetWorkspaceMemoRelatedSetting(ctx)
-	if err != nil {
-		return status.Errorf(codes.Internal, "failed to get workspace memo related setting")
-	}
-	if workspaceMemoRelatedSetting.DisplayWithUpdateTime {
-		find.OrderByUpdatedTs = true
-	}
-	return nil
-}
-
-=======
->>>>>>> 840b16f0
 func (s *APIV1Service) getContentLengthLimit(ctx context.Context) (int, error) {
 	workspaceMemoRelatedSetting, err := s.Store.GetWorkspaceMemoRelatedSetting(ctx)
 	if err != nil {
