--- conflicted
+++ resolved
@@ -91,7 +91,6 @@
 			args:   []any{"%todo%"},
 		},
 		{
-<<<<<<< HEAD
 			filter: `has_incomplete_tasks`,
 			want:   "(memo.payload->'property'->>'hasIncompleteTasks')::boolean IS TRUE",
 			args:   []any{},
@@ -125,12 +124,12 @@
 			filter: `has_incomplete_tasks && content.contains("todo")`,
 			want:   "((memo.payload->'property'->>'hasIncompleteTasks')::boolean IS TRUE AND memo.content ILIKE $1)",
 			args:   []any{"%todo%"},
-=======
-			filter: `created_ts > now() - 60 * 60 * 24`,
+		},
+    {
+      filter: `created_ts > now() - 60 * 60 * 24`,
 			want:   "EXTRACT(EPOCH FROM memo.created_ts) > $1",
 			args:   []any{time.Now().Unix() - 60*60*24},
->>>>>>> 77d3853f
-		},
+    }
 	}
 
 	for _, tt := range tests {
