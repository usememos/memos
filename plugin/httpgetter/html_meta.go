package httpgetter

import (
<<<<<<< HEAD
	"errors"
	"fmt"
=======
>>>>>>> f17774cb
	"io"
	"net"
	"net/http"
	"net/url"

	"github.com/pkg/errors"
	"golang.org/x/net/html"
	"golang.org/x/net/html/atom"
)

var ErrInternalIP = errors.New("internal IP addresses are not allowed")

var httpClient = &http.Client{
	CheckRedirect: func(req *http.Request, via []*http.Request) error {
		if err := validateURL(req.URL.String()); err != nil {
			return errors.Wrap(err, "redirect to internal IP")
		}
		if len(via) >= 10 {
			return errors.New("too many redirects")
		}
		return nil
	},
}

type HTMLMeta struct {
	Title       string `json:"title"`
	Description string `json:"description"`
	Image       string `json:"image"`
}

func GetHTMLMeta(urlStr string) (*HTMLMeta, error) {
	if err := validateURL(urlStr); err != nil {
		return nil, err
	}

	response, err := httpClient.Get(urlStr)
	if err != nil {
		return nil, err
	}
	defer response.Body.Close()

	mediatype, err := getMediatype(response)
	if err != nil {
		return nil, err
	}
	if mediatype != "text/html" {
		return nil, errors.New("not a HTML page")
	}

	// TODO: limit the size of the response body

	htmlMeta := extractHTMLMeta(response.Body)
	enrichSiteMeta(response.Request.URL, htmlMeta)
	return htmlMeta, nil
}

func extractHTMLMeta(resp io.Reader) *HTMLMeta {
	tokenizer := html.NewTokenizer(resp)
	htmlMeta := new(HTMLMeta)

	for {
		tokenType := tokenizer.Next()
		if tokenType == html.ErrorToken {
			break
		} else if tokenType == html.StartTagToken || tokenType == html.SelfClosingTagToken {
			token := tokenizer.Token()
			if token.DataAtom == atom.Body {
				break
			}

			if token.DataAtom == atom.Title {
				tokenizer.Next()
				token := tokenizer.Token()
				htmlMeta.Title = token.Data
			} else if token.DataAtom == atom.Meta {
				description, ok := extractMetaProperty(token, "description")
				if ok {
					htmlMeta.Description = description
				}

				ogTitle, ok := extractMetaProperty(token, "og:title")
				if ok {
					htmlMeta.Title = ogTitle
				}

				ogDescription, ok := extractMetaProperty(token, "og:description")
				if ok {
					htmlMeta.Description = ogDescription
				}

				ogImage, ok := extractMetaProperty(token, "og:image")
				if ok {
					htmlMeta.Image = ogImage
				}
			}
		}
	}

	return htmlMeta
}

func extractMetaProperty(token html.Token, prop string) (content string, ok bool) {
	content, ok = "", false
	for _, attr := range token.Attr {
		if attr.Key == "property" && attr.Val == prop {
			ok = true
		}
		if attr.Key == "content" {
			content = attr.Val
		}
	}
	return content, ok
}

func validateURL(urlStr string) error {
	u, err := url.Parse(urlStr)
	if err != nil {
		return errors.New("invalid URL format")
	}

	if u.Scheme != "http" && u.Scheme != "https" {
		return errors.New("only http/https protocols are allowed")
	}

	host := u.Hostname()
	if host == "" {
		return errors.New("empty hostname")
	}

	// check if the hostname is an IP
	if ip := net.ParseIP(host); ip != nil {
		if ip.IsLoopback() || ip.IsPrivate() || ip.IsLinkLocalUnicast() {
			return errors.Wrap(ErrInternalIP, ip.String())
		}
		return nil
	}

	// check if it's a hostname, resolve it and check all returned IPs
	ips, err := net.LookupIP(host)
	if err != nil {
		return errors.Errorf("failed to resolve hostname: %v", err)
	}

	for _, ip := range ips {
		if ip.IsLoopback() || ip.IsPrivate() || ip.IsLinkLocalUnicast() {
			return errors.Wrapf(ErrInternalIP, "host=%s, ip=%s", host, ip.String())
		}
	}

	return nil
}

func enrichSiteMeta(url *url.URL, meta *HTMLMeta) {
	if url.Hostname() == "www.youtube.com" {
		if url.Path == "/watch" {
			vid := url.Query().Get("v")
			if vid != "" {
				meta.Image = fmt.Sprintf("https://img.youtube.com/vi/%s/mqdefault.jpg", vid)
			}
		}
	}
}<|MERGE_RESOLUTION|>--- conflicted
+++ resolved
@@ -1,11 +1,7 @@
 package httpgetter
 
 import (
-<<<<<<< HEAD
-	"errors"
 	"fmt"
-=======
->>>>>>> f17774cb
 	"io"
 	"net"
 	"net/http"
